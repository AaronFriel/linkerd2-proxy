[package]
name = "linkerd-app-test"
version = "0.1.0"
authors = ["Linkerd Developers <cncf-linkerd-dev@lists.cncf.io>"]
license = "Apache-2.0"
edition = "2018"
publish = false
description = """
Proxy integration tests

The test utilities can be very costly to compile, so they are extracted into
a dedicated crate to help the compiler cache dependencies properly.
"""

[features]
# Disable to skip certain tests that should not be run on CI.
flaky_tests = []

[dependencies]
futures = { version = "0.3", default-features = false }
h2 = "0.3"
http = "0.2"
http-body = "0.4"
<<<<<<< HEAD
hyper = { version = "0.14", default-features = false }
=======
hyper = { version = "0.14.10", features = ["http1", "http2"] }
>>>>>>> bbb6e4f0
linkerd-app-core = { path = "../core" }
linkerd-identity = { path = "../../identity" }
linkerd-io = { path = "../../io", features = ["tokio-test"] }
regex = "1"
tokio = { version = "1", features = ["io-util", "net", "rt", "sync"]}
tokio-test = "0.4"
tokio-stream = { version = "0.1.7", features = ["sync"] }
tower = { version = "0.4.8", default-features = false}
tracing = "0.1.26"
tracing-subscriber = { version = "0.2.19", features = ["env-filter", "fmt"], default-features = false }
thiserror = "1"<|MERGE_RESOLUTION|>--- conflicted
+++ resolved
@@ -21,11 +21,7 @@
 h2 = "0.3"
 http = "0.2"
 http-body = "0.4"
-<<<<<<< HEAD
-hyper = { version = "0.14", default-features = false }
-=======
 hyper = { version = "0.14.10", features = ["http1", "http2"] }
->>>>>>> bbb6e4f0
 linkerd-app-core = { path = "../core" }
 linkerd-identity = { path = "../../identity" }
 linkerd-io = { path = "../../io", features = ["tokio-test"] }
