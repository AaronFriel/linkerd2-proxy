[package]
name = "linkerd-app-integration"
version = "0.1.0"
authors = ["Linkerd Developers <cncf-linkerd-dev@lists.cncf.io>"]
license = "Apache-2.0"
edition = "2018"
publish = false
description = """
Proxy integration tests

The test utilities can be very costly to compile, so they are extracted into
a dedicated crate to help the compiler cache dependencies properly.
"""

[features]
flaky_tests = [] # Disable to skip certain tests that should not be run on CI.
rustfmt = ["linkerd2-proxy-api/rustfmt"]

[dependencies]
bytes = "1"
futures = { version = "0.3", default-features = false, features = ["executor"] }
h2 = "0.3"
http = "0.2"
http-body = "0.4"
<<<<<<< HEAD
hyper = { version = "0.14", default-features = false }
=======
hyper = { version = "0.14.10", features = ["http1", "http2", "stream", "client", "server"] }
>>>>>>> bbb6e4f0
linkerd-app = { path = "..", features = ["allow-loopback"] }
linkerd-app-core = { path = "../core" }
linkerd-metrics = { path = "../../metrics", features = ["test_util"] }
linkerd2-proxy-api = { version = "0.2", features = ["destination", "arbitrary"] }
linkerd-app-test = { path = "../test" }
linkerd-tracing = { path = "../../tracing" }
regex = "1"
socket2 = "0.4"
tokio = { version = "1", features = ["io-util", "net", "rt", "macros"] }
tokio-stream = { version = "0.1.7", features = ["sync"] }
tokio-rustls = "0.22"
tower = { version = "0.4.8", default-features = false }
tonic = { version = "0.5", default-features = false }
tracing = "0.1.26"
webpki = "0.21"
tracing-subscriber = { version = "0.2", default-features = false, features = ["fmt"] }

[dev-dependencies]
flate2 = { version = "1.0.1", default-features = false, features = ["rust_backend"] }
linkerd-tracing = { path = "../../tracing", features = ["ansi"] }<|MERGE_RESOLUTION|>--- conflicted
+++ resolved
@@ -22,11 +22,7 @@
 h2 = "0.3"
 http = "0.2"
 http-body = "0.4"
-<<<<<<< HEAD
-hyper = { version = "0.14", default-features = false }
-=======
 hyper = { version = "0.14.10", features = ["http1", "http2", "stream", "client", "server"] }
->>>>>>> bbb6e4f0
 linkerd-app = { path = "..", features = ["allow-loopback"] }
 linkerd-app-core = { path = "../core" }
 linkerd-metrics = { path = "../../metrics", features = ["test_util"] }
