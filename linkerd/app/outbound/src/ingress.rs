use crate::{http, stack_labels, tcp, trace_labels, Config, Outbound};
use linkerd_app_core::{
    config::{ProxyConfig, ServerConfig},
    detect, discovery_rejected, errors, http_request_l5d_override_dst_name_addr, http_tracing, io,
    profiles,
    proxy::api_resolve::Metadata,
    svc::{self, stack::Param},
    tls,
    transport::{OrigDstAddr, Remote, ServerAddr},
    AddrMatch, Conditional, Error, NameAddr,
};
use std::convert::TryFrom;
use thiserror::Error;
use tracing::{debug_span, info_span};

#[derive(Clone)]
struct AllowHttpProfile(AddrMatch);

#[derive(Clone, Debug, PartialEq, Eq, Hash)]
struct Target {
    dst: NameAddr,
    version: http::Version,
}

#[derive(Clone)]
struct TargetPerRequest(http::Accept);

#[derive(Debug, Error)]
#[error("ingress-mode routing requires a service profile")]
struct ProfileRequired;

#[derive(Debug, Error)]
#[error("ingress-mode routing requires the l5d-dst-override header")]
struct DstOverrideRequired;

#[derive(Debug, Default, Error)]
#[error("ingress-mode routing is HTTP-only")]
struct IngressHttpOnly;

// === impl Outbound ===

impl<H> Outbound<H> {
    /// Routes HTTP requests according to the l5d-dst-override header.
    ///
    /// This is only intended for Ingress configurations, where we assume all
    /// outbound traffic is HTTP.
    pub fn into_ingress<T, I, HSvc, P>(
        self,
        profiles: P,
    ) -> impl svc::NewService<
        T,
        Service = impl svc::Service<I, Response = (), Error = Error, Future = impl Send>,
    >
    where
        T: Param<OrigDstAddr> + Clone + Send + Sync + 'static,
        I: io::AsyncRead + io::AsyncWrite + io::PeerAddr + std::fmt::Debug + Send + Unpin + 'static,
        H: svc::NewService<http::Logical, Service = HSvc> + Clone + Send + Sync + Unpin + 'static,
        HSvc: svc::Service<http::Request<http::BoxBody>, Response = http::Response<http::BoxBody>>
            + Send
            + 'static,
        HSvc::Error: Into<Error>,
        HSvc::Future: Send,
        P: profiles::GetProfile<profiles::LookupAddr> + Clone + Send + Sync + Unpin + 'static,
        P::Error: Send,
        P::Future: Send,
    {
        let Self {
            config,
            runtime: rt,
            stack: http,
        } = self;
        let Config {
            allow_discovery,
            proxy:
                ProxyConfig {
                    server: ServerConfig { h2_settings, .. },
                    dispatch_timeout,
                    max_in_flight_requests,
                    detect_protocol_timeout,
                    buffer_capacity,
                    cache_max_idle_age,
                    ..
                },
            ..
        } = config;
        let allow = AllowHttpProfile(allow_discovery);

<<<<<<< HEAD
        let tcp = svc::stack(tcp)
            .push_on_response(drain::Retain::layer(self.runtime.drain.clone()))
            .push_map_target(|a: tcp::Accept| {
                tcp::Endpoint::from((tls::NoClientTls::IngressNonHttp, a))
            })
            .into_inner();

        svc::stack(http)
            .push_on_response(
                svc::layers()
                    .push(http::BoxRequest::layer())
                    .push(svc::MapErrLayer::new(Into::<Error>::into)),
            )
            // Lookup the profile for the outbound HTTP target, if appropriate.
            //
            // This service is buffered because it needs to initialize the profile
            // resolution and a failfast is instrumented in case it becomes
            // unavailable
            // When this service is in failfast, ensure that we drive the
            // inner service to readiness even if new requests aren't
            // received.
            .push_request_filter(http::Logical::try_from)
            .check_new_service::<(Option<profiles::Receiver>, Target), _>()
            .push(profiles::discover::layer(profiles, allow))
            .push_on_response(
                svc::layers()
                    .push(
                        self.runtime
                            .metrics
                            .stack
                            .layer(stack_labels("http", "logical")),
                    )
                    .push(svc::layer::mk(svc::SpawnReady::new))
                    .push(svc::FailFast::layer("HTTP Logical", dispatch_timeout))
                    .push_spawn_buffer(buffer_capacity),
            )
            .push_cache(cache_max_idle_age)
            .push_on_response(http::Retain::layer())
            .instrument(|t: &Target| info_span!("target", dst = %t.dst))
            // Obtain a new inner service for each request (fom the above cache).
            //
            // Note that the router service is always ready, so the `FailFast` layer
            // need not use a `SpawnReady` to drive the service to ready.
            .push(svc::NewRouter::layer(TargetPerRequest::accept))
            .push(http::NewNormalizeUri::layer())
            .push_on_response(
                svc::layers()
                    .push(http::MarkAbsoluteForm::layer())
                    .push(svc::ConcurrencyLimit::layer(max_in_flight_requests))
                    .push(svc::FailFast::layer("HTTP Server", dispatch_timeout))
                    .push(self.runtime.metrics.http_errors.clone())
                    .push(errors::layer())
                    .push(http_tracing::server(
                        self.runtime.span_sink.clone(),
                        trace_labels(),
                    ))
                    .push(http::BoxResponse::layer()),
            )
            .instrument(|a: &http::Accept| debug_span!("http", v = %a.protocol))
            .push(http::NewServeHttp::layer(
                h2_settings,
                self.runtime.drain.clone(),
            ))
            .push_map_target(http::Accept::from)
            .push(svc::UnwrapOr::layer(tcp))
            .push_cache(cache_max_idle_age)
            .push_map_target(detect::allow_timeout)
            .push(detect::NewDetectService::layer(
                detect_protocol_timeout,
                http::DetectHttp::default(),
            ))
            .push(self.runtime.metrics.transport.layer_accept())
            .instrument(|a: &tcp::Accept| info_span!("ingress", orig_dst = %a.orig_dst))
            .push_map_target(|a: T| {
                let orig_dst = Param::<OrigDstAddr>::param(&a);
                tcp::Accept::from(orig_dst)
            })
            // Boxing is necessary purely to limit the link-time overhead of
            // having enormous types.
            .push(svc::BoxNewService::layer())
            .push_on_response(svc::BoxService::layer())
            .check_new_service::<T, I>()
            .into_inner()
=======
        http.push_on_response(
            svc::layers()
                .push(http::BoxRequest::layer())
                .push(svc::MapErrLayer::new(Into::<Error>::into)),
        )
        // Lookup the profile for the outbound HTTP target, if appropriate.
        //
        // This service is buffered because it needs to initialize the profile
        // resolution and a failfast is instrumented in case it becomes
        // unavailable
        // When this service is in failfast, ensure that we drive the
        // inner service to readiness even if new requests aren't
        // received.
        .push_request_filter(http::Logical::try_from)
        .check_new_service::<(Option<profiles::Receiver>, Target), _>()
        .push(profiles::discover::layer(profiles, allow))
        .push_on_response(
            svc::layers()
                .push(rt.metrics.stack.layer(stack_labels("http", "logical")))
                .push(svc::layer::mk(svc::SpawnReady::new))
                .push(svc::FailFast::layer("HTTP Logical", dispatch_timeout))
                .push_spawn_buffer(buffer_capacity),
        )
        .push_cache(cache_max_idle_age)
        .push_on_response(http::Retain::layer())
        .instrument(|t: &Target| info_span!("target", dst = %t.dst))
        // Obtain a new inner service for each request (fom the above cache).
        //
        // Note that the router service is always ready, so the `FailFast` layer
        // need not use a `SpawnReady` to drive the service to ready.
        .push(svc::NewRouter::layer(TargetPerRequest::accept))
        .push(http::NewNormalizeUri::layer())
        .push_on_response(
            svc::layers()
                .push(http::MarkAbsoluteForm::layer())
                .push(svc::ConcurrencyLimit::layer(max_in_flight_requests))
                .push(svc::FailFast::layer("HTTP Server", dispatch_timeout))
                .push(rt.metrics.http_errors.clone())
                .push(errors::layer())
                .push(http_tracing::server(rt.span_sink, trace_labels()))
                .push(http::BoxResponse::layer()),
        )
        .instrument(|a: &http::Accept| debug_span!("http", v = %a.protocol))
        .push(http::NewServeHttp::layer(h2_settings, rt.drain))
        .push_request_filter(|(http, accept): (Option<http::Version>, _)| {
            http.map(|h| http::Accept::from((h, accept)))
                .ok_or(IngressHttpOnly)
        })
        .push_cache(cache_max_idle_age)
        .push_map_target(detect::allow_timeout)
        .push(detect::NewDetectService::layer(
            detect_protocol_timeout,
            http::DetectHttp::default(),
        ))
        .push(rt.metrics.transport.layer_accept())
        .instrument(|a: &tcp::Accept| info_span!("ingress", orig_dst = %a.orig_dst))
        .push_map_target(|a: T| {
            let orig_dst = Param::<OrigDstAddr>::param(&a);
            tcp::Accept::from(orig_dst)
        })
        // Boxing is necessary purely to limit the link-time overhead of
        // having enormous types.
        .push(svc::BoxNewService::layer())
        .check_new_service::<T, I>()
        .into_inner()
>>>>>>> 626b2ee0
    }
}

// === AllowHttpProfile ===

impl svc::stack::Predicate<Target> for AllowHttpProfile {
    type Request = profiles::LookupAddr;

    fn check(&mut self, Target { dst, .. }: Target) -> Result<profiles::LookupAddr, Error> {
        if self.0.names().matches(dst.name()) {
            Ok(profiles::LookupAddr(dst.into()))
        } else {
            Err(discovery_rejected().into())
        }
    }
}

// === impl Target ===

impl TryFrom<(Option<profiles::Receiver>, Target)> for http::Logical {
    type Error = ProfileRequired;
    fn try_from(
        (profile, Target { version, .. }): (Option<profiles::Receiver>, Target),
    ) -> Result<Self, Self::Error> {
        let profile = profile.ok_or(ProfileRequired)?;
        let logical_addr = profile.borrow().addr.clone().ok_or(ProfileRequired)?;

        Ok(Self {
            profile,
            protocol: version,
            logical_addr,
        })
    }
}

impl From<(tls::NoClientTls, Target)> for http::Endpoint {
    fn from((reason, Target { dst, version }): (tls::NoClientTls, Target)) -> Self {
        // XXX This is a hack to fix caching when an dst-override is set.
        let addr = Remote(ServerAddr(([0, 0, 0, 0], dst.port()).into()));

        Self {
            addr,
            metadata: Metadata::default(),
            tls: Conditional::None(reason),
            logical_addr: None,
            protocol: version,
            // The endpoint is HTTP and definitely not opaque.
            opaque_protocol: false,
        }
    }
}

// === TargetPerRequest ===

impl TargetPerRequest {
    fn accept(a: http::Accept) -> Self {
        Self(a)
    }
}

impl<B> svc::stack::RecognizeRoute<http::Request<B>> for TargetPerRequest {
    type Key = Target;

    fn recognize(&self, req: &http::Request<B>) -> Result<Self::Key, Error> {
        let dst = http_request_l5d_override_dst_name_addr(req).map_err(|_| DstOverrideRequired)?;
        Ok(Target {
            dst,
            version: self.0.protocol,
        })
    }
}<|MERGE_RESOLUTION|>--- conflicted
+++ resolved
@@ -85,91 +85,6 @@
         } = config;
         let allow = AllowHttpProfile(allow_discovery);
 
-<<<<<<< HEAD
-        let tcp = svc::stack(tcp)
-            .push_on_response(drain::Retain::layer(self.runtime.drain.clone()))
-            .push_map_target(|a: tcp::Accept| {
-                tcp::Endpoint::from((tls::NoClientTls::IngressNonHttp, a))
-            })
-            .into_inner();
-
-        svc::stack(http)
-            .push_on_response(
-                svc::layers()
-                    .push(http::BoxRequest::layer())
-                    .push(svc::MapErrLayer::new(Into::<Error>::into)),
-            )
-            // Lookup the profile for the outbound HTTP target, if appropriate.
-            //
-            // This service is buffered because it needs to initialize the profile
-            // resolution and a failfast is instrumented in case it becomes
-            // unavailable
-            // When this service is in failfast, ensure that we drive the
-            // inner service to readiness even if new requests aren't
-            // received.
-            .push_request_filter(http::Logical::try_from)
-            .check_new_service::<(Option<profiles::Receiver>, Target), _>()
-            .push(profiles::discover::layer(profiles, allow))
-            .push_on_response(
-                svc::layers()
-                    .push(
-                        self.runtime
-                            .metrics
-                            .stack
-                            .layer(stack_labels("http", "logical")),
-                    )
-                    .push(svc::layer::mk(svc::SpawnReady::new))
-                    .push(svc::FailFast::layer("HTTP Logical", dispatch_timeout))
-                    .push_spawn_buffer(buffer_capacity),
-            )
-            .push_cache(cache_max_idle_age)
-            .push_on_response(http::Retain::layer())
-            .instrument(|t: &Target| info_span!("target", dst = %t.dst))
-            // Obtain a new inner service for each request (fom the above cache).
-            //
-            // Note that the router service is always ready, so the `FailFast` layer
-            // need not use a `SpawnReady` to drive the service to ready.
-            .push(svc::NewRouter::layer(TargetPerRequest::accept))
-            .push(http::NewNormalizeUri::layer())
-            .push_on_response(
-                svc::layers()
-                    .push(http::MarkAbsoluteForm::layer())
-                    .push(svc::ConcurrencyLimit::layer(max_in_flight_requests))
-                    .push(svc::FailFast::layer("HTTP Server", dispatch_timeout))
-                    .push(self.runtime.metrics.http_errors.clone())
-                    .push(errors::layer())
-                    .push(http_tracing::server(
-                        self.runtime.span_sink.clone(),
-                        trace_labels(),
-                    ))
-                    .push(http::BoxResponse::layer()),
-            )
-            .instrument(|a: &http::Accept| debug_span!("http", v = %a.protocol))
-            .push(http::NewServeHttp::layer(
-                h2_settings,
-                self.runtime.drain.clone(),
-            ))
-            .push_map_target(http::Accept::from)
-            .push(svc::UnwrapOr::layer(tcp))
-            .push_cache(cache_max_idle_age)
-            .push_map_target(detect::allow_timeout)
-            .push(detect::NewDetectService::layer(
-                detect_protocol_timeout,
-                http::DetectHttp::default(),
-            ))
-            .push(self.runtime.metrics.transport.layer_accept())
-            .instrument(|a: &tcp::Accept| info_span!("ingress", orig_dst = %a.orig_dst))
-            .push_map_target(|a: T| {
-                let orig_dst = Param::<OrigDstAddr>::param(&a);
-                tcp::Accept::from(orig_dst)
-            })
-            // Boxing is necessary purely to limit the link-time overhead of
-            // having enormous types.
-            .push(svc::BoxNewService::layer())
-            .push_on_response(svc::BoxService::layer())
-            .check_new_service::<T, I>()
-            .into_inner()
-=======
         http.push_on_response(
             svc::layers()
                 .push(http::BoxRequest::layer())
@@ -233,9 +148,9 @@
         // Boxing is necessary purely to limit the link-time overhead of
         // having enormous types.
         .push(svc::BoxNewService::layer())
+        .push_on_response(svc::BoxService::layer())
         .check_new_service::<T, I>()
         .into_inner()
->>>>>>> 626b2ee0
     }
 }
 
