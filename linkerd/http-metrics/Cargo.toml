[package]
name = "linkerd-http-metrics"
version = "0.1.0"
authors = ["Linkerd Developers <cncf-linkerd-dev@lists.cncf.io>"]
license = "Apache-2.0"
edition = "2018"
publish = false

[dependencies]
bytes = "1"
futures = { version = "0.3", default-features = false }
http = "0.2"
http-body = "0.4"
<<<<<<< HEAD
hyper = { version = "0.14", default-features = false }
=======
hyper = { version = "0.14.10", features = ["http1", "http2"] }
>>>>>>> bbb6e4f0
linkerd-error = { path = "../error" }
linkerd-http-classify = { path = "../http-classify" }
linkerd-metrics = { path = "../metrics", features = ["linkerd-stack"] }
linkerd-stack = { path = "../stack" }
parking_lot = "0.11"
pin-project = "1"
tower = "0.4.8"
tracing = "0.1.26"<|MERGE_RESOLUTION|>--- conflicted
+++ resolved
@@ -11,11 +11,7 @@
 futures = { version = "0.3", default-features = false }
 http = "0.2"
 http-body = "0.4"
-<<<<<<< HEAD
-hyper = { version = "0.14", default-features = false }
-=======
 hyper = { version = "0.14.10", features = ["http1", "http2"] }
->>>>>>> bbb6e4f0
 linkerd-error = { path = "../error" }
 linkerd-http-classify = { path = "../http-classify" }
 linkerd-metrics = { path = "../metrics", features = ["linkerd-stack"] }
